{
  "name": "sub-agents",
<<<<<<< HEAD
  "version": "0.2.4",
=======
  "version": "0.2.0",
>>>>>>> 5e5971ac
  "description": "Initialize and manage specialized AI sub-agents for Claude Code in your project",
  "main": "dist/index.js",
  "type": "module",
  "bin": {
    "sub-agents": "dist/cli.js"
  },
  "scripts": {
    "build": "tsc",
    "dev": "tsc --watch",
    "test": "jest",
    "test:watch": "jest --watch",
    "test:coverage": "jest --coverage",
    "lint": "eslint src --ext .ts",
    "format": "prettier --write src/**/*.ts",
    "prepare": "npm run build",
    "prepublishOnly": "npm run lint && npm run test && npm run build",
    "postinstall": "node dist/postinstall.js || true",
    "link:global": "npm run build && npm link",
    "unlink:global": "npm unlink -g sub-agents"
  },
  "keywords": [
    "claude",
    "ai",
    "agents",
    "package-manager",
    "cli",
    "claude-code",
    "ai-agents"
  ],
  "author": "Claude Agents Team",
  "license": "MIT",
  "engines": {
    "node": ">=18.0.0"
  },
  "dependencies": {
    "axios": "^1.6.2",
    "boxen": "^7.1.1",
    "chalk": "^5.3.0",
    "cli-table3": "^0.6.3",
    "commander": "^11.1.0",
    "configstore": "^6.0.0",
    "fs-extra": "^11.2.0",
    "fuzzy": "^0.1.3",
    "glob": "^10.3.10",
    "gray-matter": "^4.0.3",
    "inquirer": "^9.2.12",
    "js-yaml": "^4.1.0",
    "marked": "^11.1.0",
    "ora": "^7.0.1",
    "semver": "^7.5.4",
    "tar": "^6.2.0",
    "update-notifier": "^7.0.0"
  },
  "devDependencies": {
    "@types/configstore": "^6.0.2",
    "@types/fs-extra": "^11.0.4",
    "@types/inquirer": "^9.0.7",
    "@types/jest": "^29.5.11",
    "@types/js-yaml": "^4.0.9",
    "@types/node": "^20.10.5",
    "@types/semver": "^7.5.6",
    "@types/tar": "^6.1.13",
    "@types/update-notifier": "^6.0.8",
    "@typescript-eslint/eslint-plugin": "^6.16.0",
    "@typescript-eslint/parser": "^6.16.0",
    "eslint": "^8.56.0",
    "jest": "^29.7.0",
    "prettier": "^3.1.1",
    "ts-jest": "^29.1.1",
    "typescript": "^5.3.3"
  },
  "files": [
    "dist",
    "agents",
    "templates",
    "commons"
  ],
  "repository": {
    "type": "git",
    "url": "https://github.com/maqboolthoufeeq/sub-agents.git"
  },
  "bugs": {
    "url": "https://github.com/maqboolthoufeeq/sub-agents/issues"
  },
  "homepage": "https://github.com/maqboolthoufeeq/sub-agents#readme"
}<|MERGE_RESOLUTION|>--- conflicted
+++ resolved
@@ -1,10 +1,6 @@
 {
   "name": "sub-agents",
-<<<<<<< HEAD
   "version": "0.2.4",
-=======
-  "version": "0.2.0",
->>>>>>> 5e5971ac
   "description": "Initialize and manage specialized AI sub-agents for Claude Code in your project",
   "main": "dist/index.js",
   "type": "module",
